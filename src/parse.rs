--- conflicted
+++ resolved
@@ -1,16 +1,9 @@
-<<<<<<< HEAD
-use super::dfa::{Cylon, Rule};
+use std::collections::BTreeMap;
+
+use super::nfa::{Cylon, Rule};
 use futures_util::io::{AsyncBufRead, AsyncBufReadExt, AsyncRead, BufReader, Result};
-=======
-use std::collections::BTreeMap;
-
-use super::nfa::{Cylon, Rule};
-use futures_util::{
-    io::{AsyncBufRead, AsyncRead, BufReader, Result},
-    AsyncBufReadExt,
-};
->>>>>>> 264ec978
 use serde_derive::{Deserialize, Serialize};
+
 const UA_PREFIX: &str = "user-agent:";
 #[cfg(feature = "crawl-delay")]
 const DELAY_PREFIX: &str = "crawl-delay:";
